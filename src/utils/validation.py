--- conflicted
+++ resolved
@@ -23,17 +23,12 @@
     note: str
     sources: List[str]
 
-<<<<<<< HEAD
-=======
-# Remove the old MarketSize, GrowthRate, MarketTrend models and replace MarketData
->>>>>>> ceff1cdb
 class MarketData(BaseModel):
     market_size_usd: float
     CAGR: float
     key_drivers: List[str]
     sources: List[str]
 
-<<<<<<< HEAD
 class MarketGapAnalystInput(BaseModel):
     company_profile: Company
     competitor_list: List[CompetitiveLandscape]
@@ -45,13 +40,11 @@
     evidence: str
     source: List[str]
 
-=======
 class Opportunity(BaseModel):
     title: str
     priority: str  
     description: str
     sources: List[str]
->>>>>>> ceff1cdb
 
 class BaseValidator:
     """Base validator class with common validation methods"""
@@ -231,7 +224,6 @@
             "type": "array",
             "items": CompetitiveLandscape.model_json_schema()
         }
-<<<<<<< HEAD
 
 class MarketGapAnalystValidator:
     """Validator for Market Gap Analyst Agent input and output"""
@@ -250,62 +242,10 @@
         
         Args:
             data: list of dict of general company stats.
-            
-=======
-class MarketDataValidator:
-    """Validator for Market Data Agent output"""
-
-    def __init__(self):
-        self.output_validator = BaseValidator(MarketData)
-
-    def validate_output(self, data: Dict[str, Any]) -> Dict[str, Any]:
-        """
-        Validate the Market Data Agent output.
-        
-        Args:
-            data: Dictionary containing market data
-        
-        Returns:
-            Dict with validation results
-        """
-        return self.output_validator.validate(data)
-
-    def validate_output_json(self, json_string: str) -> Dict[str, Any]:
-        """
-        Validate Market Data Agent output from a JSON string.
-
-        Args:
-            json_string: Market data as a JSON string
-
-        Returns:
-            Dict with validation results
-        """
-        return self.output_validator.validate_json_string(json_string)
-
-    def get_output_schema(self) -> Dict[str, Any]:
-        """Get the JSON schema for the MarketData model"""
-        return self.output_validator.get_schema()
-
-
-class OpportunityAgentValidator:
-    """Validator for Opportunity Agent output"""
-
-    def __init__(self):
-        self.output_model = Opportunity
-
-    def validate_output(self, data: List[Dict[str, Any]]) -> Dict[str, Any]:
-        """
-        Validate the Opportunity Agent output list.
-
-        Args:
-            data: List of opportunity dictionaries
-
->>>>>>> ceff1cdb
-        Returns:
-            Dict with validation results
-        """
-        try:
-<<<<<<< HEAD
+        Returns:
+            Dict with validation results
+        """
+        try:
             validated_market_gaps = [MarketGapAnalystOutput.model_validate(item) for item in data]
             
             return {
@@ -313,34 +253,20 @@
                 "data": [i.model_dump() for i in validated_market_gaps],
                 "error": None
             }
-            
-=======
-            validated_items = [self.output_model.model_validate(item) for item in data]
-            return {
-                "valid": True,
-                "data": [item.model_dump() for item in validated_items],
-                "error": None
-            }
-
->>>>>>> ceff1cdb
-        except ValidationError as e:
-            return {
-                "valid": False,
-                "data": None,
-                "error": str(e),
-                "error_details": e.errors()
-            }
-<<<<<<< HEAD
-=======
-
->>>>>>> ceff1cdb
-        except Exception as e:
-            return {
-                "valid": False,
-                "data": None,
-                "error": f"Unexpected validation error: {str(e)}"
-            }
-<<<<<<< HEAD
+        except ValidationError as e:
+            return {
+                "valid": False,
+                "data": None,
+                "error": str(e),
+                "error_details": e.errors()
+            }
+
+        except Exception as e:
+            return {
+                "valid": False,
+                "data": None,
+                "error": f"Unexpected validation error: {str(e)}"
+            }
     
     def get_input_schema(self) -> Dict[str, Any]:
         """Get the JSON schema for the input MarketGapAnalyst input model."""
@@ -350,13 +276,86 @@
         """Get the JSON schema for the output MarketGapAnalyst response list."""
         return {
             "type": "array",
-            "items": MarketGapAnalystOutput.model_json_schema()
-=======
+            "items": MarketGapAnalystOutput.model_json_schema()  
+          }
+
+class MarketDataValidator:
+    """Validator for Market Data Agent output"""
+
+    def __init__(self):
+        self.output_validator = BaseValidator(MarketData)
+
+    def validate_output(self, data: Dict[str, Any]) -> Dict[str, Any]:
+        """
+        Validate the Market Data Agent output.
+        
+        Args:
+            data: Dictionary containing market data
+        
+        Returns:
+              Dict with validation results
+        """
+        return self.output_validator.validate(data)
+
+    def validate_output_json(self, json_string: str) -> Dict[str, Any]:
+        """
+        Validate Market Data Agent output from a JSON string.
+
+        Args:
+            json_string: Market data as a JSON string
+
+        Returns:
+            Dict with validation results
+        """
+        return self.output_validator.validate_json_string(json_string)
+
+    def get_output_schema(self) -> Dict[str, Any]:
+        """Get the JSON schema for the MarketData model"""
+        return self.output_validator.get_schema()
+
+
+class OpportunityAgentValidator:
+    """Validator for Opportunity Agent output"""
+
+    def __init__(self):
+        self.output_model = Opportunity
+
+    def validate_output(self, data: List[Dict[str, Any]]) -> Dict[str, Any]:
+        """
+        Validate the Opportunity Agent output list.
+
+        Args:
+            data: List of opportunity dictionaries
+
+        Returns:
+            Dict with validation results
+        """
+        try:
+            validated_items = [self.output_model.model_validate(item) for item in data]
+            return {
+                "valid": True,
+                "data": [item.model_dump() for item in validated_items],
+                "error": None
+            }
+
+        except ValidationError as e:
+            return {
+                "valid": False,
+                "data": None,
+                "error": str(e),
+                "error_details": e.errors()
+            }
+
+        except Exception as e:
+            return {
+                "valid": False,
+                "data": None,
+                "error": f"Unexpected validation error: {str(e)}"
+            }
 
     def get_output_schema(self) -> Dict[str, Any]:
         """Get the JSON schema for the output Opportunity list"""
         return {
             "type": "array",
             "items": Opportunity.model_json_schema()
->>>>>>> ceff1cdb
         }